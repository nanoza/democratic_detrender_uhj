--- conflicted
+++ resolved
@@ -112,7 +112,6 @@
     
     '''
     Queries the Exoplanet Archive to obtain transit information (t0, period, and duration) for a given TIC ID.
-<<<<<<< HEAD
 
     Parameters:
     - tic_id (str): TIC ID for which transit information needs to be obtained.
@@ -121,16 +120,6 @@
     - result: DataFrame containing transit information (t0, period, and duration) for the specified TIC ID.
       Returns an empty DataFrame if no information is found.
 
-=======
-
-    Parameters:
-    - tic_id (str): TIC ID for which transit information needs to be obtained.
-
-    Returns:
-    - result: DataFrame containing transit information (t0, period, and duration) for the specified TIC ID.
-      Returns an empty DataFrame if no information is found.
-
->>>>>>> 63eefe12
     '''    
     import pyvo as vo
 
@@ -254,11 +243,7 @@
 
 def get_light_curve(object_id, flux_type, TESS = False, Kepler = False, 
                     user_period = None, user_t0 = None, user_duration = None,
-<<<<<<< HEAD
                     planet_number = 1, mask_width = 1.3, user_light_curve = 'NO'):
-=======
-                    planet_number = 1, mask_width = 1.3):
->>>>>>> 63eefe12
     
     
 
@@ -275,11 +260,7 @@
     - user_duration (float, optional): User-provided transit duration. Defaults to None.
     - planet_number (int, optional): Number of the planet in the system. Defaults to 1.
     - mask_width (float, optional): Width multiplier for creating transit masks. Defaults to 1.3.
-<<<<<<< HEAD
     - user_light_curve (string, optional): figure name of the user light curve. Defaults to 'NO'.
-
-=======
->>>>>>> 63eefe12
 
     Returns:
     - tuple: A tuple containing the light curve data:
@@ -419,11 +400,7 @@
         #ISSUE IS WITH OUTLIER REJECTION, BUT WILL LIKELY NEED TO MAKE OTHER SPEED UPS....
         #DYAHALOMI MARCH 16, 2024
         lc_files = lk.search_lightcurve(
-<<<<<<< HEAD
             tic_id, mission='Kepler', author='Kepler', cadence = 'long'
-=======
-            tic_id, mission='Kepler', author='Kepler'
->>>>>>> 63eefe12
         ).download_all(quality_bitmask="default", flux_column=flux_type)
 
 
